--- conflicted
+++ resolved
@@ -7,15 +7,12 @@
     time: "22:00"
     timezone: "America/Los_Angeles"
   open-pull-requests-limit: 5
-<<<<<<< HEAD
   reviewers:
     - "mobilecoinfoundation/coredev"
-=======
   labels:
     - "blocks-v5.0.0"
     - "dependencies"
     - "rust"
->>>>>>> 93611966
 - package-ecosystem: cargo
   directory: "/consensus/enclave/trusted/"
   schedule:
@@ -23,15 +20,12 @@
     time: "23:00"
     timezone: "America/Los_Angeles"
   open-pull-requests-limit: 2
-<<<<<<< HEAD
   reviewers:
     - "mobilecoinfoundation/coredev"
-=======
   labels:
     - "blocks-v5.0.0"
     - "dependencies"
     - "rust"
->>>>>>> 93611966
 - package-ecosystem: cargo
   directory: "/fog/ingest/enclave/trusted/"
   schedule:
@@ -39,15 +33,12 @@
     time: "00:00"
     timezone: "America/Los_Angeles"
   open-pull-requests-limit: 2
-<<<<<<< HEAD
   reviewers:
     - "mobilecoinfoundation/coredev"
-=======
   labels:
     - "blocks-v5.0.0"
     - "dependencies"
     - "rust"
->>>>>>> 93611966
 - package-ecosystem: cargo
   directory: "/fog/ledger/enclave/trusted/"
   schedule:
@@ -55,15 +46,12 @@
     time: "01:00"
     timezone: "America/Los_Angeles"
   open-pull-requests-limit: 2
-<<<<<<< HEAD
   reviewers:
     - "mobilecoinfoundation/coredev"
-=======
   labels:
     - "blocks-v5.0.0"
     - "dependencies"
     - "rust"
->>>>>>> 93611966
 - package-ecosystem: cargo
   directory: "/fog/view/enclave/trusted/"
   schedule:
@@ -71,15 +59,12 @@
     time: "02:00"
     timezone: "America/Los_Angeles"
   open-pull-requests-limit: 2
-<<<<<<< HEAD
   reviewers:
     - "mobilecoinfoundation/coredev"
-=======
   labels:
     - "blocks-v5.0.0"
     - "dependencies"
     - "rust"
->>>>>>> 93611966
 - package-ecosystem: github-actions
   directory: "/"
   schedule:
