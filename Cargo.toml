--- conflicted
+++ resolved
@@ -189,11 +189,7 @@
 resolver = "2"
 
 [workspace.package]
-<<<<<<< HEAD
-rust-version = "1.67.0"
-=======
 rust-version = "1.74.0"
->>>>>>> 5f57e589
 
 [profile.dev]
 opt-level = 0
