[package]
name = "mc-fog-kex-rng"
<<<<<<< HEAD
version = "1.3.0-pre0"
=======
version = "1.2.0-pre2"
>>>>>>> 7802fcd3
authors = ["Mobilecoin"]
edition = "2018"
readme = "README.md"
license = "GPL-3.0"

[dependencies]
mc-crypto-hashes = { path = "../../crypto/hashes" }
mc-crypto-keys = { path = "../../crypto/keys", default-features = false }
mc-util-from-random = { path = "../../util/from-random" }
mc-util-repr-bytes = { path = "../../util/repr-bytes" }

digest = { version = "0.10", default-features = false }
displaydoc = { version = "0.2", default-features = false }
prost = { version = "0.9", default-features = false, features = ["prost-derive"] }
rand_core = { version = "0.6", default-features = false }
serde = { version = "1.0", default-features = false, features = ["derive"] }

[dev_dependencies]
mc-util-test-helper = { path = "../../util/test-helper" }<|MERGE_RESOLUTION|>--- conflicted
+++ resolved
@@ -1,10 +1,6 @@
 [package]
 name = "mc-fog-kex-rng"
-<<<<<<< HEAD
-version = "1.3.0-pre0"
-=======
 version = "1.2.0-pre2"
->>>>>>> 7802fcd3
 authors = ["Mobilecoin"]
 edition = "2018"
 readme = "README.md"
