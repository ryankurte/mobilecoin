[package]
name = "mc-fog-ocall-oram-storage-trusted"
<<<<<<< HEAD
version = "1.3.0-pre0"
=======
version = "1.2.0-pre2"
>>>>>>> 7802fcd3
authors = ["MobileCoin"]
edition = "2018"
license = "GPL-3.0"

[dependencies]
# mobilecoin
mc-sgx-compat = { path = "../../../sgx/compat" }

# mc-oblivious
aligned-cmov = "2.0"
balanced-tree-index = "2.0"
mc-oblivious-traits = "2.0"

# third-party
aes = { version = "0.7.5", default-features = false, features = ["ctr"] }
displaydoc = { version = "0.2", default-features = false }
lazy_static = { version = "1.4", features = ["spin_no_std"] }
rand_core = { version = "0.6", default-features = false }
subtle = { version = "2", default-features = false }

[target.'cfg(any(target_feature = "avx2", target_feature = "avx"))'.dependencies]
blake2 = { version = "0.10.2", default-features = false, features = ["simd"] }

[target.'cfg(not(any(target_feature = "avx2", target_feature = "avx")))'.dependencies]
<<<<<<< HEAD
blake2 = { version = "0.10.2", default-features = false }
=======
blake2 = { version = "0.9.2", default-features = false }

[dev-dependencies]
lazy_static = "1.4"
mc-util-test-helper = { path = "../../../util/test-helper" }
>>>>>>> 7802fcd3
<|MERGE_RESOLUTION|>--- conflicted
+++ resolved
@@ -1,10 +1,6 @@
 [package]
 name = "mc-fog-ocall-oram-storage-trusted"
-<<<<<<< HEAD
-version = "1.3.0-pre0"
-=======
 version = "1.2.0-pre2"
->>>>>>> 7802fcd3
 authors = ["MobileCoin"]
 edition = "2018"
 license = "GPL-3.0"
@@ -29,12 +25,8 @@
 blake2 = { version = "0.10.2", default-features = false, features = ["simd"] }
 
 [target.'cfg(not(any(target_feature = "avx2", target_feature = "avx")))'.dependencies]
-<<<<<<< HEAD
-blake2 = { version = "0.10.2", default-features = false }
-=======
 blake2 = { version = "0.9.2", default-features = false }
 
 [dev-dependencies]
 lazy_static = "1.4"
-mc-util-test-helper = { path = "../../../util/test-helper" }
->>>>>>> 7802fcd3
+mc-util-test-helper = { path = "../../../util/test-helper" }