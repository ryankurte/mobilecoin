--- conflicted
+++ resolved
@@ -54,15 +54,13 @@
     tx::{Tx, TxOut, TxOutConfirmationNumber, TxOutMembershipProof},
     Amount, BlockVersion, CompressedCommitment,
 };
-<<<<<<< HEAD
+
 use mc_transaction_std::{
     AuthenticatedSenderMemo, AuthenticatedSenderWithPaymentRequestIdMemo, ChangeDestination,
     DestinationMemo, InputCredentials, MemoBuilder, MemoPayload, RTHMemoBuilder,
     SenderMemoCredential, TransactionBuilder,
 };
-=======
-use mc_transaction_std::{InputCredentials, RTHMemoBuilder, TransactionBuilder};
->>>>>>> cae8efae
+
 use mc_util_from_random::FromRandom;
 use mc_util_uri::FogUri;
 use protobuf::Message;
@@ -1605,17 +1603,11 @@
     env: JNIEnv,
     obj: JObject,
     fog_resolver: JObject,
-    memo_builder_box: JObject,
+    _memo_builder_box: JObject,
 ) {
     jni_ffi_call(&env, |env| {
         let fog_resolver: MutexGuard<FogResolver> =
             env.get_rust_field(fog_resolver, RUST_OBJ_FIELD)?;
-<<<<<<< HEAD
-        let memo_builder_box: Box<dyn MemoBuilder + Send + Sync> =
-            env.take_rust_field(memo_builder_box, RUST_OBJ_FIELD)?;
-
-        let tx_builder = TransactionBuilder::new_with_box(fog_resolver.clone(), memo_builder_box);
-=======
         // FIXME: block version should be a parameter, it should be the latest
         // version that fog ledger told us about, or that we got from ledger-db
         let block_version = BlockVersion::ONE;
@@ -1628,7 +1620,6 @@
         // from(source_account_key));
         memo_builder.enable_destination_memo();
         let tx_builder = TransactionBuilder::new(block_version, fog_resolver.clone(), memo_builder);
->>>>>>> cae8efae
         Ok(env.set_rust_field(obj, RUST_OBJ_FIELD, tx_builder)?)
     })
 }
