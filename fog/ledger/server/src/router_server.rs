--- conflicted
+++ resolved
@@ -47,13 +47,7 @@
     pub fn new(
         config: LedgerRouterConfig,
         enclave: E,
-<<<<<<< HEAD
-        ledger: LedgerDB,
-        watcher: WatcherDB,
-=======
-        ra_client: RC,
         block_provider: Box<dyn BlockProvider>,
->>>>>>> 9ebe32e4
         logger: Logger,
     ) -> LedgerRouterServer<E> {
         let mut ledger_store_grpc_clients = HashMap::new();
