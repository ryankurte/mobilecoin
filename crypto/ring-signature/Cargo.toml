--- conflicted
+++ resolved
@@ -49,9 +49,4 @@
 mc-crypto-digestible-test-utils = { path = "../../crypto/digestible/test-utils" }
 mc-util-serial = { path = "../../util/serial", features = ["std"] }
 mc-util-test-helper = { path = "../../util/test-helper" }
-<<<<<<< HEAD
-proptest = { version = "1.1", default-features = false, features = ["default-code-coverage"] }
-tempdir = "0.3"
-=======
-proptest = { version = "1.0", default-features = false, features = ["default-code-coverage"] }
->>>>>>> ced867a3
+proptest = { version = "1.1", default-features = false, features = ["default-code-coverage"] }